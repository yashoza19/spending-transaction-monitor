# OpenShift Deployment Makefile for Spending Transaction Monitor

# Configuration
PROJECT_NAME = spending-monitor
REGISTRY_URL ?= quay.io
REPOSITORY ?= rh-ai-quickstart
NAMESPACE ?= spending-transaction-monitor
IMAGE_TAG ?= latest

# Component image names
UI_IMAGE = $(REGISTRY_URL)/$(REPOSITORY)/$(PROJECT_NAME)-ui:$(IMAGE_TAG)
API_IMAGE = $(REGISTRY_URL)/$(REPOSITORY)/$(PROJECT_NAME)-api:$(IMAGE_TAG)
DB_IMAGE = $(REGISTRY_URL)/$(REPOSITORY)/$(PROJECT_NAME)-db:$(IMAGE_TAG)

# Local development image names (tagged as 'local')
UI_IMAGE_LOCAL = $(REGISTRY_URL)/$(REPOSITORY)/$(PROJECT_NAME)-ui:local
API_IMAGE_LOCAL = $(REGISTRY_URL)/$(REPOSITORY)/$(PROJECT_NAME)-api:local
DB_IMAGE_LOCAL = $(REGISTRY_URL)/$(REPOSITORY)/$(PROJECT_NAME)-db:local

# Environment file paths
ENV_FILE_DEV = .env.development
ENV_FILE_PROD = .env.production
ENV_FILE = $(ENV_FILE_DEV)  # Default to development for backwards compatibility

# Helper function to generate helm parameters from environment variables
define HELM_SECRET_PARAMS
--set secrets.POSTGRES_DB="$$POSTGRES_DB" \
--set secrets.POSTGRES_USER="$$POSTGRES_USER" \
--set secrets.POSTGRES_PASSWORD="$$POSTGRES_PASSWORD" \
--set secrets.DATABASE_URL="$$DATABASE_URL" \
--set secrets.API_KEY="$$API_KEY" \
--set secrets.BASE_URL="$$BASE_URL" \
--set secrets.LLM_PROVIDER="$$LLM_PROVIDER" \
--set secrets.MODEL="$$MODEL" \
--set secrets.ENVIRONMENT="$$ENVIRONMENT" \
--set secrets.DEBUG="$$DEBUG" \
--set secrets.BYPASS_AUTH="$$BYPASS_AUTH" \
--set secrets.CORS_ALLOWED_ORIGINS="$${CORS_ALLOWED_ORIGINS//,/\\,}" \
--set secrets.ALLOWED_ORIGINS="$${ALLOWED_ORIGINS//,/\\,}" \
--set secrets.SMTP_HOST="$$SMTP_HOST" \
--set secrets.SMTP_PORT="$$SMTP_PORT" \
--set secrets.SMTP_FROM_EMAIL="$$SMTP_FROM_EMAIL" \
--set secrets.SMTP_USE_TLS="$$SMTP_USE_TLS" \
--set secrets.SMTP_USE_SSL="$$SMTP_USE_SSL" \
--set secrets.KEYCLOAK_URL="$$KEYCLOAK_URL" \
--set secrets.KEYCLOAK_REALM="$$KEYCLOAK_REALM" \
--set secrets.KEYCLOAK_CLIENT_ID="$$KEYCLOAK_CLIENT_ID" \
--set secrets.VITE_API_BASE_URL="$$VITE_API_BASE_URL"
endef

# Default target when running 'make' without arguments
.DEFAULT_GOAL := help

# Quick start target for seamless development
.PHONY: start
start: run-local
	@echo "✅ System started! All services are now running."

# Check if environment file exists
.PHONY: check-env-file
check-env-file:
	@if [ ! -f "$(ENV_FILE)" ]; then \
		echo "❌ Error: Environment file not found at $(ENV_FILE)"; \
		echo ""; \
		echo "Please create the environment file by copying the example:"; \
		echo "  cp env.example $(ENV_FILE)"; \
		echo ""; \
		echo "Then edit $(ENV_FILE) and update the values for your environment."; \
		echo ""; \
		echo "Key variables to update:"; \
		echo "  - API_KEY: Your OpenAI API key"; \
		echo "  - BASE_URL: Your LLM provider base URL"; \
		echo "  - POSTGRES_PASSWORD: Your database password"; \
		echo ""; \
		exit 1; \
	fi
	@echo "✅ Environment file found at $(ENV_FILE)"

# Check if development environment file exists
.PHONY: check-env-dev
check-env-dev:
	@if [ ! -f "$(ENV_FILE_DEV)" ]; then \
		echo "❌ Error: Development environment file not found at $(ENV_FILE_DEV)"; \
		echo ""; \
		echo "Please create the development environment file by copying the example:"; \
		echo "  cp env.example $(ENV_FILE_DEV)"; \
		echo ""; \
		exit 1; \
	fi
	@echo "✅ Development environment file found at $(ENV_FILE_DEV)"

# Check if production environment file exists  
.PHONY: check-env-prod
check-env-prod:
	@if [ ! -f "$(ENV_FILE_PROD)" ]; then \
		echo "❌ Error: Production environment file not found at $(ENV_FILE_PROD)"; \
		echo ""; \
		echo "Please create the production environment file by copying the example:"; \
		echo "  cp env.example $(ENV_FILE_PROD)"; \
		echo ""; \
		echo "Remember to update production values:"; \
		echo "  - Set ENVIRONMENT=production"; \
		echo "  - Set BYPASS_AUTH=false"; \
		echo "  - Use strong production passwords"; \
		echo "  - Update DATABASE_URL to use Kubernetes service names"; \
		echo ""; \
		exit 1; \
	fi
	@echo "✅ Production environment file found at $(ENV_FILE_PROD)"

# Set up environment file for local development
.PHONY: setup-dev-env
setup-dev-env: check-env-dev
	@echo "Using development environment file: $(ENV_FILE_DEV)"
	@echo "✅ Development environment file is ready"

# Create environment file from example
.PHONY: create-env-file
create-env-file:
	@if [ -f "$(ENV_FILE)" ]; then \
		echo "⚠️  Environment file already exists at $(ENV_FILE)"; \
		echo "Remove it first if you want to recreate it."; \
		exit 1; \
	fi
	@echo "📄 Creating environment file from example..."
	@cp env.example "$(ENV_FILE)"
	@echo "✅ Environment file created at $(ENV_FILE)"
	@echo ""
	@echo "🔧 Please edit .env and update the following required values:"
	@echo "  - API_KEY: Your OpenAI API key"
	@echo "  - POSTGRES_PASSWORD: Your desired database password"
	@echo "  - Other values as needed for your environment"

# List available alert rule samples
.PHONY: list-alert-samples
list-alert-samples:
	@echo "📋 Available Alert Rule Sample Files:"
	@echo "============================================"
	@echo ""
	@for file in packages/db/src/db/scripts/json/*.json; do \
		if [ -f "$$file" ]; then \
			filename=$$(basename "$$file"); \
			alert_text=$$(jq -r '.alert_text // "No alert_text found"' "$$file" 2>/dev/null || echo "Invalid JSON"); \
			printf "🔹 %-45s\n" "$$filename"; \
			printf "   %s\n\n" "$$alert_text"; \
		fi; \
	done

# Interactive alert rule testing menu
.PHONY: test-alert-rules
test-alert-rules:
	@echo "🧪 Alert Rule Testing Menu"
	@echo "============================================"
	@echo ""
	@echo "Select an alert rule to test:"
	@echo ""
	@i=1; \
	declare -a files; \
	declare -a alert_texts; \
	for file in packages/db/src/db/scripts/json/*.json; do \
		if [ -f "$$file" ]; then \
			filename=$$(basename "$$file"); \
			alert_text=$$(jq -r '.alert_text // "No alert_text found"' "$$file" 2>/dev/null || echo "Invalid JSON"); \
			files[$$i]="$$filename"; \
			alert_texts[$$i]="$$alert_text"; \
			printf "%-3s %s\n" "$$i)" "$$alert_text"; \
			i=$$((i + 1)); \
		fi; \
	done; \
	echo ""; \
	printf "Enter your choice (1-$$((i-1))) or 'q' to quit: "; \
	read choice; \
	if [ "$$choice" = "q" ] || [ "$$choice" = "Q" ]; then \
		echo "👋 Exiting..."; \
		exit 0; \
	fi; \
	if [ "$$choice" -ge 1 ] && [ "$$choice" -le $$((i-1)) ] 2>/dev/null; then \
		selected_file="$${files[$$choice]}"; \
		selected_alert_text="$${alert_texts[$$choice]}"; \
		echo ""; \
		echo "📋 Selected Alert Rule: $$selected_alert_text"; \
		echo "============================================"; \
		echo ""; \
		echo "📊 Data Preview will be shown by the test script..."; \
		echo ""; \
		printf "🤔 Do you want to proceed with this test? (y/N): "; \
		read confirm; \
		if [ "$$confirm" = "y" ] || [ "$$confirm" = "Y" ] || [ "$$confirm" = "yes" ] || [ "$$confirm" = "Yes" ]; then \
			echo ""; \
			echo "🚀 Running test for: $$selected_alert_text"; \
			echo "============================================"; \
			cd packages/db/src/db/scripts && ./test_alert_rules.sh "$$selected_file"; \
		else \
			echo ""; \
			echo "❌ Test cancelled. Returning to main menu..."; \
			echo ""; \
			make test-alert-rules; \
		fi; \
	else \
		echo "❌ Invalid choice. Please enter a number between 1 and $$((i-1)), or 'q' to quit."; \
		exit 1; \
	fi

# Default target
.PHONY: help
help:
	@echo "Available targets:"
	@echo "  Building:"
	@echo "    build-all          Build all Podman images"
	@echo "    build-ui           Build UI image"
	@echo "    build-api          Build API image"
	@echo "    build-db           Build database migration image (includes CSV data loading)"
	@echo ""
	@echo "  Pushing:"
	@echo "    push-all           Push all images to registry"
	@echo "    push-ui            Push UI image to registry"
	@echo "    push-api           Push API image to registry"
	@echo "    push-db            Push database migration image to registry"
	@echo ""
	@echo "  Deploying:"
	@echo "    deploy             Deploy application using Helm"
	@echo "    deploy-dev         Deploy in development mode"
	@echo "    deploy-all         Build, push and deploy all components"
	@echo "    full-deploy        Complete pipeline: login, build, push, deploy"
	@echo ""
	@echo "  Undeploying:"
	@echo "    undeploy           Remove application deployment"
	@echo "    undeploy-all       Remove deployment and namespace"
	@echo ""
	@echo "  Development:"
	@echo "    port-forward-api   Forward API service to localhost:8000"
	@echo "    port-forward-ui    Forward UI service to localhost:8080"
	@echo "    port-forward-db    Forward database to localhost:5432"
	@echo ""
	@echo   "  Local Development:"
	@echo "    start              🚀 Complete setup with containers (alias for run-local)"
	@echo "    run-local          Start all services (always pull latest from quay.io registry)"
	@echo "    build-run-local    Build and run all services locally using 'local' tagged images"
	@echo "    run-local-with-auth Start all services including Keycloak with user setup"
	@echo "    build-local        Build local Podman images and tag them as 'local'"
	@echo "    stop-local         Stop local Podman Compose services"
	@echo "    logs-local         Show logs from local services"
	@echo "    reset-local        Reset environment (pull latest, restart with fresh data)"
	@echo "    pull-local         Pull latest images from quay.io registry"
	@echo "    setup-local        Complete local setup (pull, run, migrate, seed)"
	@echo "    setup-keycloak     Set up Keycloak with database users"
	@echo "    setup-keycloak-local Alias for setup-keycloak (both use pnpm)"
	@echo ""
	@echo "  Helm:"
	@echo "    helm-lint          Lint Helm chart"
	@echo "    helm-template      Render Helm templates"
	@echo "    helm-debug         Debug Helm deployment"
	@echo ""
	@echo "  Testing:"
	@echo "    test-alert-rules   Interactive menu to test alert rules"
	@echo "    list-alert-samples List available sample alert rule files"
	@echo ""
	@echo "  Utilities:"
	@echo "    login              Login to OpenShift registry"
	@echo "    create-project     Create OpenShift project"
	@echo "    status             Show deployment status"
	@echo "    clean-all          Clean up all resources"
	@echo "    clean-images       Remove local Podman images"
	@echo "    clean-local-images Remove local development images (tagged as 'local')"
	@echo "    check-env-file     Check if environment file exists"
	@echo "    create-env-file    Create environment file from example"
	@echo ""
	@echo "  Environment Setup:"
	@echo "    This project uses separate environment files for different scenarios:"
	@echo "      .env.development  - For local development (run-local, build-run-local, etc.)"
	@echo "      .env.production   - For OpenShift deployment (deploy, deploy-dev, etc.)"
	@echo ""
	@echo "    Environment file checks:"
	@echo "      make check-env-dev    # Check development environment file"
	@echo "      make check-env-prod   # Check production environment file"
	@echo "      make setup-dev-env    # Set up .env from .env.development for local use"
	@echo ""
	@echo "Examples:"
	@echo "  make setup-local                    # Complete local setup (pulls from quay.io)"
	@echo "  make run-local                      # Start all services (pulls latest from quay.io)"
	@echo "  make build-run-local                # Build and run with local images (includes Keycloak)"
	@echo "  make test-alert-rules               # Interactive alert rule testing"
	@echo "  make list-alert-samples             # List available alert samples"
	@echo "  make NAMESPACE=my-app deploy        # Deploy to custom namespace"

# Login to OpenShift registry
.PHONY: login
login:
	@echo "Logging into OpenShift registry..."
	@oc whoami --show-token | podman login --username=$(shell oc whoami) --password-stdin $(REGISTRY_URL)

# Create OpenShift project
.PHONY: create-project
create-project:
	@echo "Creating OpenShift project: $(NAMESPACE)"
	@oc new-project $(NAMESPACE) || echo "Project $(NAMESPACE) already exists"

# Build targets
.PHONY: build-ui
build-ui:
	@echo "Building UI image..."
	podman build --platform=linux/amd64 -t $(UI_IMAGE) -f ./packages/ui/Containerfile .

.PHONY: build-api
build-api:
	@echo "Building API image..."
	podman build --platform=linux/amd64 -t $(API_IMAGE) -f ./packages/api/Containerfile .

.PHONY: build-db
build-db:
	@echo "Building database image..."
	podman build --platform=linux/amd64 -t $(DB_IMAGE) -f ./packages/db/Containerfile .

.PHONY: build-all
build-all: build-ui build-api build-db
	@echo "All images built successfully"

# Push targets
.PHONY: push-ui
push-ui: build-ui
	@echo "Pushing UI image..."
	podman push $(UI_IMAGE)

.PHONY: push-api
push-api: build-api
	@echo "Pushing API image..."
	podman push $(API_IMAGE)

.PHONY: push-db
push-db: build-db
	@echo "Pushing database image..."
	podman push $(DB_IMAGE)

.PHONY: push-all
push-all: push-ui push-api push-db
	@echo "All images pushed successfully"

# Deploy targets
.PHONY: deploy
deploy: create-project check-env-prod
	@echo "Deploying application using Helm with production environment variables..."
	@echo "Using production environment file: $(ENV_FILE_PROD)"
	@set -a; source $(ENV_FILE_PROD); set +a; \
	export POSTGRES_DB POSTGRES_USER POSTGRES_PASSWORD DATABASE_URL API_KEY BASE_URL LLM_PROVIDER MODEL ENVIRONMENT DEBUG BYPASS_AUTH CORS_ALLOWED_ORIGINS ALLOWED_ORIGINS ALLOWED_HOSTS SMTP_HOST SMTP_PORT SMTP_FROM_EMAIL SMTP_USE_TLS SMTP_USE_SSL KEYCLOAK_URL KEYCLOAK_REALM KEYCLOAK_CLIENT_ID VITE_API_BASE_URL; \
	helm upgrade --install $(PROJECT_NAME) ./deploy/helm/spending-monitor \
		--namespace $(NAMESPACE) \
		--set global.imageRegistry=$(REGISTRY_URL) \
		--set global.imageRepository=$(REPOSITORY) \
		--set global.imageTag=$(IMAGE_TAG) \
		$(HELM_SECRET_PARAMS)

.PHONY: deploy-dev
deploy-dev: create-project check-env-prod
	@echo "Deploying application in development mode with production environment variables..."
	@echo "Using production environment file: $(ENV_FILE_PROD)"
	@echo "Note: This is still a production deployment with reduced resources for development/testing"
	@set -a; source $(ENV_FILE_PROD); set +a; \
	export POSTGRES_DB POSTGRES_USER POSTGRES_PASSWORD DATABASE_URL API_KEY BASE_URL LLM_PROVIDER MODEL ENVIRONMENT DEBUG BYPASS_AUTH CORS_ALLOWED_ORIGINS ALLOWED_ORIGINS ALLOWED_HOSTS SMTP_HOST SMTP_PORT SMTP_FROM_EMAIL SMTP_USE_TLS SMTP_USE_SSL KEYCLOAK_URL KEYCLOAK_REALM KEYCLOAK_CLIENT_ID VITE_API_BASE_URL; \
	helm upgrade --install $(PROJECT_NAME) ./deploy/helm/spending-monitor \
		--namespace $(NAMESPACE) \
		--set global.imageRegistry=$(REGISTRY_URL) \
		--set global.imageRepository=$(REPOSITORY) \
		--set global.imageTag=$(IMAGE_TAG) \
		--set database.persistence.enabled=false \
		--set api.replicas=1 \
		--set ui.replicas=1 \
		$(HELM_SECRET_PARAMS)

.PHONY: deploy-all
deploy-all: build-all push-all deploy
	@echo "Complete deployment finished successfully"

# Undeploy targets
.PHONY: undeploy
undeploy:
	@echo "Undeploying application..."
	helm uninstall $(PROJECT_NAME) --namespace $(NAMESPACE) || echo "Release $(PROJECT_NAME) not found"

.PHONY: undeploy-all
undeploy-all: undeploy
	@echo "Cleaning up namespace..."
	oc delete project $(NAMESPACE) || echo "Project $(NAMESPACE) not found or cannot be deleted"

# Full deployment pipeline
.PHONY: full-deploy
full-deploy: login create-project build-all push-all deploy
	@echo "Full deployment completed!"

# Development helpers
.PHONY: port-forward-api
port-forward-api:
	@echo "Port forwarding API service to localhost:8000..."
	oc port-forward service/spending-monitor-api 8000:8000 --namespace $(NAMESPACE)

.PHONY: port-forward-ui
port-forward-ui:
	@echo "Port forwarding UI service to localhost:8080..."
	oc port-forward service/spending-monitor-ui 8080:8080 --namespace $(NAMESPACE)

.PHONY: port-forward-db
port-forward-db:
	@echo "Port forwarding database service to localhost:5432..."
	oc port-forward service/spending-monitor-db 5432:5432 --namespace $(NAMESPACE)

# Helm helpers
.PHONY: helm-lint
helm-lint:
	@echo "Linting Helm chart..."
	helm lint ./deploy/helm/spending-monitor

.PHONY: helm-template
helm-template: check-env-prod
	@echo "Rendering Helm templates with production environment variables..."
	@echo "Using production environment file: $(ENV_FILE_PROD)"
	@set -a; source $(ENV_FILE_PROD); set +a; \
	export POSTGRES_DB POSTGRES_USER POSTGRES_PASSWORD DATABASE_URL API_KEY BASE_URL LLM_PROVIDER MODEL ENVIRONMENT DEBUG BYPASS_AUTH CORS_ALLOWED_ORIGINS ALLOWED_ORIGINS ALLOWED_HOSTS SMTP_HOST SMTP_PORT SMTP_FROM_EMAIL SMTP_USE_TLS SMTP_USE_SSL KEYCLOAK_URL KEYCLOAK_REALM KEYCLOAK_CLIENT_ID VITE_API_BASE_URL; \
	helm template $(PROJECT_NAME) ./deploy/helm/spending-monitor \
		--set global.imageRegistry=$(REGISTRY_URL) \
		--set global.imageRepository=$(REPOSITORY) \
		--set global.imageTag=$(IMAGE_TAG) \
		$(HELM_SECRET_PARAMS)

.PHONY: helm-debug
helm-debug: check-env-prod
	@echo "Debugging Helm deployment with production environment variables..."
	@echo "Using production environment file: $(ENV_FILE_PROD)"
	@set -a; source $(ENV_FILE_PROD); set +a; \
	export POSTGRES_DB POSTGRES_USER POSTGRES_PASSWORD DATABASE_URL API_KEY BASE_URL LLM_PROVIDER MODEL ENVIRONMENT DEBUG BYPASS_AUTH CORS_ALLOWED_ORIGINS ALLOWED_ORIGINS ALLOWED_HOSTS SMTP_HOST SMTP_PORT SMTP_FROM_EMAIL SMTP_USE_TLS SMTP_USE_SSL KEYCLOAK_URL KEYCLOAK_REALM KEYCLOAK_CLIENT_ID VITE_API_BASE_URL; \
	helm upgrade --install $(PROJECT_NAME) ./deploy/helm/spending-monitor \
		--namespace $(NAMESPACE) \
		--set global.imageRegistry=$(REGISTRY_URL) \
		--set global.imageRepository=$(REPOSITORY) \
		--set global.imageTag=$(IMAGE_TAG) \
		$(HELM_SECRET_PARAMS) \
		--dry-run --debug

# Clean up targets
.PHONY: clean-images
clean-images:
	@echo "Cleaning up local images..."
	@podman rmi $(UI_IMAGE) $(API_IMAGE) $(DB_IMAGE) || true

.PHONY: clean-local-images
clean-local-images:
	@echo "Cleaning up local development images..."
	@podman rmi $(UI_IMAGE_LOCAL) $(API_IMAGE_LOCAL) $(DB_IMAGE_LOCAL) || true

.PHONY: clean-all
clean-all: undeploy-all clean-images clean-local-images
	@echo "Complete cleanup finished"

# Status and logs
.PHONY: status
status:
	@echo "Checking application status..."
	@helm status $(PROJECT_NAME) --namespace $(NAMESPACE) || echo "Release not found"
	@echo "\nPod status:"
	@oc get pods --namespace $(NAMESPACE) || echo "No pods found"
	@echo "\nServices:"
	@oc get svc --namespace $(NAMESPACE) || echo "No services found"
	@echo "\nIngress:"
	@oc get ingress --namespace $(NAMESPACE) || echo "No ingress found"

.PHONY: logs
logs:
	@echo "Getting application logs..."
	@echo "=== API Logs ==="
	@oc logs -l app.kubernetes.io/component=api --namespace $(NAMESPACE) --tail=20 || echo "No API logs found"
	@echo "\n=== UI Logs ==="
	@oc logs -l app.kubernetes.io/component=ui --namespace $(NAMESPACE) --tail=20 || echo "No UI logs found"
	@echo "\n=== Database Logs ==="
	@oc logs -l app.kubernetes.io/component=database --namespace $(NAMESPACE) --tail=20 || echo "No database logs found"

.PHONY: logs-ui
logs-ui:
	@oc logs -f -l app.kubernetes.io/component=ui --namespace $(NAMESPACE)

.PHONY: logs-api
logs-api:
	@oc logs -f -l app.kubernetes.io/component=api --namespace $(NAMESPACE)

.PHONY: logs-db
logs-db:
	@oc logs -f -l app.kubernetes.io/component=database --namespace $(NAMESPACE)

# Local development targets using Podman Compose
.PHONY: run-local
run-local: setup-dev-env
	@echo "Starting all services locally with Podman Compose using development environment..."
	@echo "Using development environment file: $(ENV_FILE_DEV)"
	@echo "This will start: PostgreSQL, API, UI, nginx proxy, and SMTP server"
	@echo "Services will be available at:"
	@echo "  - Frontend: http://localhost:3000"
	@echo "  - API (proxied): http://localhost:3000/api/*"
	@echo "  - API (direct): http://localhost:8000"
	@echo "  - API Docs: http://localhost:8000/docs"
	@echo "  - SMTP Web UI: http://localhost:3002"
	@echo "  - Database: localhost:5432"
	@echo ""
	@echo "Pulling latest images from quay.io registry..."
	IMAGE_TAG=latest podman-compose -f podman-compose.yml pull
	IMAGE_TAG=latest podman-compose -f podman-compose.yml up -d
	@echo ""
	@echo "Waiting for database to be ready..."
	@sleep 15
	@echo ""
	@echo "✅ All services started and database is ready!"
	@echo ""
	@echo "To also start pgAdmin for database management, run:"
	@echo "  podman-compose -f podman-compose.yml --profile tools up -d pgadmin"
	@echo "  Then access pgAdmin at: http://localhost:8080"
	@echo ""
	@echo "To view logs: make logs-local"
	@echo "To stop services: make stop-local"

.PHONY: stop-local
stop-local:
	@echo "Stopping local Podman Compose services..."
	podman-compose -f podman-compose.yml down
	@echo "Removing db data..."
	podman volume rm --all || true

.PHONY: build-local
build-local:
	@echo "Building local Podman images with 'local' tag (no cache)..."
	podman-compose -f podman-compose.yml -f podman-compose.build.yml build --no-cache
	@echo "Tagging built images as 'local'..."
	podman tag $(UI_IMAGE) $(UI_IMAGE_LOCAL) || true
	podman tag $(API_IMAGE) $(API_IMAGE_LOCAL) || true
	podman tag $(DB_IMAGE) $(DB_IMAGE_LOCAL) || true
	@echo "✅ Local images built and tagged successfully"

.PHONY: pull-local
pull-local:
	@echo "Pulling latest images from quay.io registry..."
	IMAGE_TAG=latest podman-compose -f podman-compose.yml pull

.PHONY: logs-local
logs-local:
	@echo "Showing logs from local services..."
	podman-compose -f podman-compose.yml logs -f

.PHONY: reset-local
reset-local: setup-dev-env
	@echo "Resetting local environment..."
	@echo "This will stop services, remove containers and volumes, pull latest images, and restart"
	podman-compose -f podman-compose.yml down -v
	@echo "Pulling latest images from quay.io registry..."
	IMAGE_TAG=latest podman-compose -f podman-compose.yml pull
	IMAGE_TAG=latest podman-compose -f podman-compose.yml up -d
	@echo ""
	@echo "Waiting for database to be ready..."
	@sleep 15
	@echo "Running database migrations..."
	@pnpm db:upgrade || (echo "❌ Database upgrade failed. Check if database is running." && exit 1)
	@echo "Seeding database with test data..."
	@pnpm db:seed || (echo "❌ Database seeding failed. Check migration status." && exit 1)
	@echo ""
	@echo "✅ Local environment has been reset and database is ready!"

# Clean UI images (simple cleanup, no longer needed for env vars)
.PHONY: clean-ui-images
clean-ui-images:
	@echo "🗑️  Cleaning old UI images..."
	@podman rmi -f spending-monitor-ui:local 2>/dev/null || true
	@echo "✅ UI images cleaned"

# Build and run locally with Keycloak authentication (default/production mode)
.PHONY: build-run-local
build-run-local: setup-dev-env clean-ui-images
	@echo "🔨 Building images (environment-agnostic)..."
	podman-compose -f podman-compose.yml -f podman-compose.build.yml build --no-cache migrations api ui
	@echo "Tagging built images as 'local'..."
	podman tag $(UI_IMAGE) $(UI_IMAGE_LOCAL) || true
	podman tag $(API_IMAGE) $(API_IMAGE_LOCAL) || true
	podman tag $(DB_IMAGE) $(DB_IMAGE_LOCAL) || true
	@echo ""
	@echo "✅ Starting with Keycloak authentication (runtime config)..."
	@echo "   - Login required (user1@example.com / password123)"
	@echo "   - Frontend: http://localhost:3000"
	@echo "   - API: http://localhost:8000"
	@echo "   - Keycloak: http://localhost:8080"
	@echo ""
	IMAGE_TAG=local BYPASS_AUTH=false VITE_BYPASS_AUTH=false VITE_ENVIRONMENT=staging \
		podman-compose -f podman-compose.yml up -d --no-build

# Build and run locally with auth bypass (no authentication)
.PHONY: build-run-local-noauth
build-run-local-noauth: setup-dev-env clean-ui-images
	@echo "🔨 Building images (environment-agnostic)..."
	podman-compose -f podman-compose.yml -f podman-compose.build.yml build --no-cache migrations api ui
	@echo "Tagging built images as 'local'..."
	podman tag $(UI_IMAGE) $(UI_IMAGE_LOCAL) || true
	podman tag $(API_IMAGE) $(API_IMAGE_LOCAL) || true
	podman tag $(DB_IMAGE) $(DB_IMAGE_LOCAL) || true
	@echo ""
	@echo "✅ Starting with auth bypass (runtime config)..."
	@echo "   - No login required"
	@echo "   - Yellow dev banner will be visible"
	@echo "   - Frontend: http://localhost:3000"
	@echo "   - API: http://localhost:8000"
	@echo ""
	IMAGE_TAG=local BYPASS_AUTH=true VITE_BYPASS_AUTH=true VITE_ENVIRONMENT=development \
		podman-compose -f podman-compose.yml up -d --no-build
	@echo ""
	@echo "Waiting for services to be ready..."
	@sleep 30
	@echo "Running database migrations..."
	@pnpm db:upgrade || (echo "❌ Database upgrade failed. Check if database is running." && exit 1)
	@echo "Seeding database with test data..."
	@pnpm db:seed || (echo "❌ Database seeding failed. Check migration status." && exit 1)
	@echo ""
	@echo "✅ All services started including Keycloak and database is ready!"
	@echo ""
	@echo "To also start pgAdmin for database management, run:"
	@echo "  IMAGE_TAG=local podman-compose -f podman-compose.yml --profile tools up -d pgadmin"
	@echo "  Then access pgAdmin at: http://localhost:8081"
	@echo ""
	@echo "To setup Keycloak with database users:"
	@echo "  make setup-keycloak"
	@echo "  or directly: pnpm auth:setup-keycloak-with-users"
	@echo ""
	@echo "💡 Auth Bypass (Development Mode):"
	@echo "  To disable authentication in development, set:"
	@echo "    export BYPASS_AUTH=true"
	@echo "  This affects both backend API and frontend UI"
	@echo "  Default: BYPASS_AUTH=false (authentication required)"
	@echo ""
	@echo "To view logs: make logs-local"
	@echo "To stop services: make stop-local"

# New target for running with Keycloak enabled
.PHONY: run-local-with-auth
run-local-with-auth: setup-dev-env
	@echo "Starting all services including Keycloak locally with Podman Compose using development environment..."
	@echo "Using development environment file: $(ENV_FILE_DEV)"
	@echo "This will start: PostgreSQL, API, UI, nginx proxy, SMTP server, and Keycloak"
	@echo "Services will be available at:"
	@echo "  - Frontend: http://localhost:3000"
	@echo "  - API (proxied): http://localhost:3000/api/*"
	@echo "  - API (direct): http://localhost:8000"
	@echo "  - API Docs: http://localhost:8000/docs"
	@echo "  - SMTP Web UI: http://localhost:3002"
	@echo "  - Keycloak: http://localhost:8080"
	@echo "  - Database: localhost:5432"
	@echo ""
	@echo "Pulling latest images from quay.io registry..."
	IMAGE_TAG=latest podman-compose -f podman-compose.yml pull
	IMAGE_TAG=latest podman-compose -f podman-compose.yml up -d
	@echo ""
	@echo "Waiting for services to be ready..."
	@sleep 30
	@echo ""
	@echo "✅ All services started including Keycloak!"
	@echo "Use 'make setup-keycloak' to configure Keycloak with database users"

# Setup Keycloak with database users using pnpm
.PHONY: setup-keycloak
setup-keycloak: setup-dev-env
	@echo "Setting up Keycloak with database users using pnpm..."
	@echo "Waiting for Keycloak to be ready..."
	@timeout 60 bash -c 'until curl -sf http://localhost:8080/health/ready >/dev/null 2>&1; do sleep 2; done' || (echo "❌ Keycloak not ready after 60s" && exit 1)
	@echo "Keycloak is ready, running setup..."
	pnpm auth:setup-keycloak-with-users
	@echo "✅ Keycloak setup completed!"

	@echo "  - API (direct): http://localhost:8000"
	@echo "  - API Docs: http://localhost:8000/docs"
	@echo "  - SMTP Web UI: http://localhost:3002"
	@echo "  - Keycloak: http://localhost:8080"
	@echo "  - Database: localhost:5432"
	@echo ""
	IMAGE_TAG=local podman-compose -f podman-compose.yml up -d
	@echo ""
<<<<<<< HEAD
	@echo "Waiting for services to be ready..."
	@sleep 30
	@echo "Running database migrations..."
	@pnpm db:upgrade || (echo "❌ Database upgrade failed. Check if database is running." && exit 1)
	@echo "Seeding database with test data..."
	@pnpm db:seed || (echo "❌ Database seeding failed. Check migration status." && exit 1)
=======
	@echo "Waiting for database to be ready..."
	@sleep 15
	@echo "Database migrations and seeding are handled automatically by the migrations container..."
>>>>>>> cd6a1548
	@echo ""
	@echo "✅ All services started including Keycloak and database is ready!"
	@echo "Use 'make setup-keycloak' to configure Keycloak with database users"

# Setup Keycloak with database users (alias for consistency)
.PHONY: setup-keycloak-local
setup-keycloak-local: setup-keycloak
	@echo "ℹ️  Note: setup-keycloak-local is now an alias for setup-keycloak (both use pnpm)"

.PHONY: setup-local
setup-local: check-env-dev pull-local run-local
	@echo "✅ Local development environment is fully set up and ready!"
	@echo "Database has been migrated and seeded with test data."<|MERGE_RESOLUTION|>--- conflicted
+++ resolved
@@ -51,11 +51,6 @@
 # Default target when running 'make' without arguments
 .DEFAULT_GOAL := help
 
-# Quick start target for seamless development
-.PHONY: start
-start: run-local
-	@echo "✅ System started! All services are now running."
-
 # Check if environment file exists
 .PHONY: check-env-file
 check-env-file:
@@ -233,18 +228,14 @@
 	@echo "    port-forward-db    Forward database to localhost:5432"
 	@echo ""
 	@echo   "  Local Development:"
-	@echo "    start              🚀 Complete setup with containers (alias for run-local)"
 	@echo "    run-local          Start all services (always pull latest from quay.io registry)"
+	@echo "    build-local        Build local Podman images and tag them as 'local'"
 	@echo "    build-run-local    Build and run all services locally using 'local' tagged images"
-	@echo "    run-local-with-auth Start all services including Keycloak with user setup"
-	@echo "    build-local        Build local Podman images and tag them as 'local'"
 	@echo "    stop-local         Stop local Podman Compose services"
 	@echo "    logs-local         Show logs from local services"
 	@echo "    reset-local        Reset environment (pull latest, restart with fresh data)"
 	@echo "    pull-local         Pull latest images from quay.io registry"
 	@echo "    setup-local        Complete local setup (pull, run, migrate, seed)"
-	@echo "    setup-keycloak     Set up Keycloak with database users"
-	@echo "    setup-keycloak-local Alias for setup-keycloak (both use pnpm)"
 	@echo ""
 	@echo "  Helm:"
 	@echo "    helm-lint          Lint Helm chart"
@@ -278,7 +269,7 @@
 	@echo "Examples:"
 	@echo "  make setup-local                    # Complete local setup (pulls from quay.io)"
 	@echo "  make run-local                      # Start all services (pulls latest from quay.io)"
-	@echo "  make build-run-local                # Build and run with local images (includes Keycloak)"
+	@echo "  make build-run-local                # Build and run with local images (tagged as 'local')"
 	@echo "  make test-alert-rules               # Interactive alert rule testing"
 	@echo "  make list-alert-samples             # List available alert samples"
 	@echo "  make NAMESPACE=my-app deploy        # Deploy to custom namespace"
@@ -522,8 +513,8 @@
 
 .PHONY: build-local
 build-local:
-	@echo "Building local Podman images with 'local' tag (no cache)..."
-	podman-compose -f podman-compose.yml -f podman-compose.build.yml build --no-cache
+	@echo "Building local Podman images with 'local' tag..."
+	podman-compose -f podman-compose.yml -f podman-compose.build.yml build
 	@echo "Tagging built images as 'local'..."
 	podman tag $(UI_IMAGE) $(UI_IMAGE_LOCAL) || true
 	podman tag $(API_IMAGE) $(API_IMAGE_LOCAL) || true
@@ -558,140 +549,32 @@
 	@echo ""
 	@echo "✅ Local environment has been reset and database is ready!"
 
-# Clean UI images (simple cleanup, no longer needed for env vars)
-.PHONY: clean-ui-images
-clean-ui-images:
-	@echo "🗑️  Cleaning old UI images..."
-	@podman rmi -f spending-monitor-ui:local 2>/dev/null || true
-	@echo "✅ UI images cleaned"
-
-# Build and run locally with Keycloak authentication (default/production mode)
 .PHONY: build-run-local
-build-run-local: setup-dev-env clean-ui-images
-	@echo "🔨 Building images (environment-agnostic)..."
-	podman-compose -f podman-compose.yml -f podman-compose.build.yml build --no-cache migrations api ui
-	@echo "Tagging built images as 'local'..."
-	podman tag $(UI_IMAGE) $(UI_IMAGE_LOCAL) || true
-	podman tag $(API_IMAGE) $(API_IMAGE_LOCAL) || true
-	podman tag $(DB_IMAGE) $(DB_IMAGE_LOCAL) || true
-	@echo ""
-	@echo "✅ Starting with Keycloak authentication (runtime config)..."
-	@echo "   - Login required (user1@example.com / password123)"
-	@echo "   - Frontend: http://localhost:3000"
-	@echo "   - API: http://localhost:8000"
-	@echo "   - Keycloak: http://localhost:8080"
-	@echo ""
-	IMAGE_TAG=local BYPASS_AUTH=false VITE_BYPASS_AUTH=false VITE_ENVIRONMENT=staging \
-		podman-compose -f podman-compose.yml up -d --no-build
-
-# Build and run locally with auth bypass (no authentication)
-.PHONY: build-run-local-noauth
-build-run-local-noauth: setup-dev-env clean-ui-images
-	@echo "🔨 Building images (environment-agnostic)..."
-	podman-compose -f podman-compose.yml -f podman-compose.build.yml build --no-cache migrations api ui
-	@echo "Tagging built images as 'local'..."
-	podman tag $(UI_IMAGE) $(UI_IMAGE_LOCAL) || true
-	podman tag $(API_IMAGE) $(API_IMAGE_LOCAL) || true
-	podman tag $(DB_IMAGE) $(DB_IMAGE_LOCAL) || true
-	@echo ""
-	@echo "✅ Starting with auth bypass (runtime config)..."
-	@echo "   - No login required"
-	@echo "   - Yellow dev banner will be visible"
-	@echo "   - Frontend: http://localhost:3000"
-	@echo "   - API: http://localhost:8000"
-	@echo ""
-	IMAGE_TAG=local BYPASS_AUTH=true VITE_BYPASS_AUTH=true VITE_ENVIRONMENT=development \
-		podman-compose -f podman-compose.yml up -d --no-build
-	@echo ""
-	@echo "Waiting for services to be ready..."
-	@sleep 30
-	@echo "Running database migrations..."
-	@pnpm db:upgrade || (echo "❌ Database upgrade failed. Check if database is running." && exit 1)
-	@echo "Seeding database with test data..."
-	@pnpm db:seed || (echo "❌ Database seeding failed. Check migration status." && exit 1)
-	@echo ""
-	@echo "✅ All services started including Keycloak and database is ready!"
-	@echo ""
-	@echo "To also start pgAdmin for database management, run:"
-	@echo "  IMAGE_TAG=local podman-compose -f podman-compose.yml --profile tools up -d pgadmin"
-	@echo "  Then access pgAdmin at: http://localhost:8081"
-	@echo ""
-	@echo "To setup Keycloak with database users:"
-	@echo "  make setup-keycloak"
-	@echo "  or directly: pnpm auth:setup-keycloak-with-users"
-	@echo ""
-	@echo "💡 Auth Bypass (Development Mode):"
-	@echo "  To disable authentication in development, set:"
-	@echo "    export BYPASS_AUTH=true"
-	@echo "  This affects both backend API and frontend UI"
-	@echo "  Default: BYPASS_AUTH=false (authentication required)"
-	@echo ""
-	@echo "To view logs: make logs-local"
-	@echo "To stop services: make stop-local"
-
-# New target for running with Keycloak enabled
-.PHONY: run-local-with-auth
-run-local-with-auth: setup-dev-env
-	@echo "Starting all services including Keycloak locally with Podman Compose using development environment..."
-	@echo "Using development environment file: $(ENV_FILE_DEV)"
-	@echo "This will start: PostgreSQL, API, UI, nginx proxy, SMTP server, and Keycloak"
+build-run-local: setup-dev-env build-local
+	@echo "Starting all services locally with freshly built images (tagged as 'local')..."
+	@echo "This will start: PostgreSQL, API, UI, nginx proxy, and SMTP server"
 	@echo "Services will be available at:"
 	@echo "  - Frontend: http://localhost:3000"
 	@echo "  - API (proxied): http://localhost:3000/api/*"
 	@echo "  - API (direct): http://localhost:8000"
 	@echo "  - API Docs: http://localhost:8000/docs"
 	@echo "  - SMTP Web UI: http://localhost:3002"
-	@echo "  - Keycloak: http://localhost:8080"
 	@echo "  - Database: localhost:5432"
 	@echo ""
-	@echo "Pulling latest images from quay.io registry..."
-	IMAGE_TAG=latest podman-compose -f podman-compose.yml pull
-	IMAGE_TAG=latest podman-compose -f podman-compose.yml up -d
-	@echo ""
-	@echo "Waiting for services to be ready..."
-	@sleep 30
-	@echo ""
-	@echo "✅ All services started including Keycloak!"
-	@echo "Use 'make setup-keycloak' to configure Keycloak with database users"
-
-# Setup Keycloak with database users using pnpm
-.PHONY: setup-keycloak
-setup-keycloak: setup-dev-env
-	@echo "Setting up Keycloak with database users using pnpm..."
-	@echo "Waiting for Keycloak to be ready..."
-	@timeout 60 bash -c 'until curl -sf http://localhost:8080/health/ready >/dev/null 2>&1; do sleep 2; done' || (echo "❌ Keycloak not ready after 60s" && exit 1)
-	@echo "Keycloak is ready, running setup..."
-	pnpm auth:setup-keycloak-with-users
-	@echo "✅ Keycloak setup completed!"
-
-	@echo "  - API (direct): http://localhost:8000"
-	@echo "  - API Docs: http://localhost:8000/docs"
-	@echo "  - SMTP Web UI: http://localhost:3002"
-	@echo "  - Keycloak: http://localhost:8080"
-	@echo "  - Database: localhost:5432"
-	@echo ""
 	IMAGE_TAG=local podman-compose -f podman-compose.yml up -d
 	@echo ""
-<<<<<<< HEAD
-	@echo "Waiting for services to be ready..."
-	@sleep 30
-	@echo "Running database migrations..."
-	@pnpm db:upgrade || (echo "❌ Database upgrade failed. Check if database is running." && exit 1)
-	@echo "Seeding database with test data..."
-	@pnpm db:seed || (echo "❌ Database seeding failed. Check migration status." && exit 1)
-=======
 	@echo "Waiting for database to be ready..."
 	@sleep 15
 	@echo "Database migrations and seeding are handled automatically by the migrations container..."
->>>>>>> cd6a1548
-	@echo ""
-	@echo "✅ All services started including Keycloak and database is ready!"
-	@echo "Use 'make setup-keycloak' to configure Keycloak with database users"
-
-# Setup Keycloak with database users (alias for consistency)
-.PHONY: setup-keycloak-local
-setup-keycloak-local: setup-keycloak
-	@echo "ℹ️  Note: setup-keycloak-local is now an alias for setup-keycloak (both use pnpm)"
+	@echo ""
+	@echo "✅ All services started and database is ready!"
+	@echo ""
+	@echo "To also start pgAdmin for database management, run:"
+	@echo "  IMAGE_TAG=local podman-compose -f podman-compose.yml --profile tools up -d pgadmin"
+	@echo "  Then access pgAdmin at: http://localhost:8080"
+	@echo ""
+	@echo "To view logs: make logs-local"
+	@echo "To stop services: make stop-local"
 
 .PHONY: setup-local
 setup-local: check-env-dev pull-local run-local
