--- conflicted
+++ resolved
@@ -1,61 +1,16 @@
-import { createRootRoute, Outlet, useRouter } from '@tanstack/react-router';
+import { createRootRoute, Outlet } from '@tanstack/react-router';
 import { TanStackRouterDevtools } from '@tanstack/router-devtools';
-<<<<<<< HEAD
-import { useAuth } from '../hooks/useAuth';
-=======
 import { Footer } from '../components/footer/footer';
 import { Toaster } from '../components/atoms/sonner/sonner';
->>>>>>> cd6a1548
 
 function RootComponent() {
-  const router = useRouter();
-  const auth = useAuth();
-
-  // Debug logging
-  console.log('RootComponent auth state:', {
-    isAuthenticated: auth.isAuthenticated,
-    isLoading: auth.isLoading,
-    user: auth.user,
-    pathname: router.state.location.pathname,
-  });
-
-  // Hide header and banner on login page or when user is not authenticated
-  const shouldShowHeader =
-    router.state.location.pathname !== '/login' && auth.isAuthenticated;
-
-  console.log('RootComponent shouldShowHeader:', shouldShowHeader);
-
-  // For login page, render full page without any layout
-  if (router.state.location.pathname === '/login') {
-    return (
-      <div className="min-h-screen">
-        <Outlet />
-        <TanStackRouterDevtools />
-      </div>
-    );
-  }
-
-  // Show loading state while auth is initializing
-  // But only if we're not authenticated yet
-  if (auth.isLoading && !auth.isAuthenticated) {
-    return (
-      <div className="min-h-screen flex items-center justify-center">
-        <div>Loading...</div>
-        <TanStackRouterDevtools />
-      </div>
-    );
-  }
-
   return (
     <div className="min-h-screen flex flex-col">
       <main className="flex-1">
         <Outlet />
       </main>
-<<<<<<< HEAD
-=======
       <Footer />
       <Toaster />
->>>>>>> cd6a1548
       <TanStackRouterDevtools />
     </div>
   );
