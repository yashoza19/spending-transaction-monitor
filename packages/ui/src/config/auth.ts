--- conflicted
+++ resolved
@@ -1,7 +1,6 @@
 /**
  * Authentication configuration
  * Handles both development bypass and production OIDC setup
- * Uses runtime environment configuration from window.ENV
  */
 
 export interface AuthConfig {
@@ -15,59 +14,33 @@
   };
 }
 
-/**
- * Get runtime environment configuration
- * Falls back to import.meta.env for development mode (vite dev server)
- */
-function getRuntimeConfig() {
-  // In production (served by nginx/serve), window.ENV is injected
-  if (typeof window !== 'undefined' && window.ENV) {
-    return {
-      bypassAuth: window.ENV.BYPASS_AUTH === true,
-      environment: window.ENV.ENVIRONMENT as AuthConfig['environment'],
-      keycloakUrl: window.ENV.KEYCLOAK_URL,
-      keycloakClientId: window.ENV.KEYCLOAK_CLIENT_ID,
-    };
-  }
+// Environment detection
+const environment = (import.meta.env.VITE_ENVIRONMENT ||
+  'development') as AuthConfig['environment'];
 
-<<<<<<< HEAD
-  // Fallback to build-time env vars for local development (vite dev)
-  return {
-    bypassAuth: import.meta.env.VITE_BYPASS_AUTH === 'true',
-    environment: (import.meta.env.VITE_ENVIRONMENT ||
-      'development') as AuthConfig['environment'],
-    keycloakUrl:
-      import.meta.env.VITE_KEYCLOAK_URL ||
-      'http://localhost:8080/realms/spending-monitor',
-    keycloakClientId: import.meta.env.VITE_KEYCLOAK_CLIENT_ID || 'spending-monitor',
-  };
-}
-
-const runtimeConfig = getRuntimeConfig();
-=======
 // Bypass detection - use the same BYPASS_AUTH setting as the backend
 // This ensures frontend and backend auth bypass are always in sync
 const bypassAuth = import.meta.env.VITE_BYPASS_AUTH === 'true';
->>>>>>> cd6a1548
 
 export const authConfig: AuthConfig = {
-  environment: runtimeConfig.environment,
-  bypassAuth: runtimeConfig.bypassAuth,
+  environment,
+  bypassAuth,
   keycloak: {
-    authority: runtimeConfig.keycloakUrl,
-    clientId: runtimeConfig.keycloakClientId,
+    authority:
+      import.meta.env.VITE_KEYCLOAK_URL ||
+      'http://localhost:8080/realms/spending-monitor',
+    clientId: import.meta.env.VITE_KEYCLOAK_CLIENT_ID || 'spending-monitor',
     redirectUri:
-      typeof window !== 'undefined' ? window.location.origin : 'http://localhost:3000',
+      import.meta.env.VITE_KEYCLOAK_REDIRECT_URI ||
+      (typeof window !== 'undefined'
+        ? window.location.origin
+        : 'http://localhost:3000'),
     postLogoutRedirectUri:
-      typeof window !== 'undefined' ? window.location.origin : 'http://localhost:3000',
+      import.meta.env.VITE_KEYCLOAK_POST_LOGOUT_REDIRECT_URI ||
+      (typeof window !== 'undefined'
+        ? window.location.origin
+        : 'http://localhost:3000'),
   },
 };
 
-// Log configuration in development
-if (import.meta.env.DEV || runtimeConfig.environment === 'development') {
-  console.log('🔧 Auth configuration loaded:', {
-    bypassAuth: authConfig.bypassAuth,
-    environment: authConfig.environment,
-    source: window.ENV ? 'runtime (window.ENV)' : 'build-time (import.meta.env)',
-  });
-}+// Auth configuration loaded